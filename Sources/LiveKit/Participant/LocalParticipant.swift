/*
 * Copyright 2022 LiveKit
 *
 * Licensed under the Apache License, Version 2.0 (the "License");
 * you may not use this file except in compliance with the License.
 * You may obtain a copy of the License at
 *
 *     http://www.apache.org/licenses/LICENSE-2.0
 *
 * Unless required by applicable law or agreed to in writing, software
 * distributed under the License is distributed on an "AS IS" BASIS,
 * WITHOUT WARRANTIES OR CONDITIONS OF ANY KIND, either express or implied.
 * See the License for the specific language governing permissions and
 * limitations under the License.
 */

import WebRTC
import Promises
import ReplayKit

public class LocalParticipant: Participant {

    public var localAudioTracks: [LocalTrackPublication] { audioTracks.compactMap { $0 as? LocalTrackPublication } }
    public var localVideoTracks: [LocalTrackPublication] { videoTracks.compactMap { $0 as? LocalTrackPublication } }

    private var allParticipantsAllowed: Bool = true
    private var trackPermissions: [ParticipantTrackPermission] = []

    convenience init(from info: Livekit_ParticipantInfo,
                     room: Room) {

        self.init(sid: info.sid,
                  identity: info.identity,
                  name: info.name,
                  room: room)

        updateFromInfo(info: info)
    }

    public func getTrackPublication(sid: Sid) -> LocalTrackPublication? {
        return tracks[sid] as? LocalTrackPublication
    }

    internal func publish(track: LocalTrack,
                          publishOptions: PublishOptions? = nil) -> Promise<LocalTrackPublication> {

        log("[publish] \(track) options: \(String(describing: publishOptions ?? nil))...", .info)

        guard let publisher = room.engine.publisher else {
            return Promise(EngineError.state(message: "publisher is null"))
        }

        guard _state.tracks.values.first(where: { $0.track === track }) == nil else {
            return Promise(TrackError.publish(message: "This track has already been published."))
        }

        guard track is LocalVideoTrack || track is LocalAudioTrack else {
            return Promise(TrackError.publish(message: "Unknown LocalTrack type"))
        }

        // try to start the track
        return track.start().then(on: queue) { _ -> Promise<Dimensions?> in
            // ensure dimensions are resolved for VideoTracks
            guard let track = track as? LocalVideoTrack else { return Promise(nil) }

            self.log("[publish] waiting for dimensions to resolve...")

            // wait for dimensions
            return track.capturer._state.mutate { $0.dimensionsCompleter.wait(on: self.queue,
                                                                              .defaultCaptureStart,
                                                                              throw: { TrackError.timedOut(message: "unable to resolve dimensions") }) }.then(on: self.queue) { $0 }

        }.then(on: queue) { dimensions -> Promise<(result: RTCRtpTransceiverInit, trackInfo: Livekit_TrackInfo)> in
            // request a new track to the server
            self.room.engine.signalClient.sendAddTrack(cid: track.mediaTrack.trackId,
                                                       name: track.name,
                                                       type: track.kind.toPBType(),
                                                       source: track.source.toPBType()) { populator in

                let transInit = DispatchQueue.webRTC.sync { RTCRtpTransceiverInit() }
                transInit.direction = .sendOnly

                if let track = track as? LocalVideoTrack {

                    guard let dimensions = dimensions else {
                        throw TrackError.publish(message: "VideoCapturer dimensions are unknown")
                    }

                    self.log("[publish] computing encode settings with dimensions: \(dimensions)...")

                    let publishOptions = (publishOptions as? VideoPublishOptions) ?? self.room._state.options.defaultVideoPublishOptions

                    let encodings = Utils.computeEncodings(dimensions: dimensions,
                                                           publishOptions: publishOptions,
                                                           isScreenShare: track.source == .screenShareVideo)

                    self.log("[publish] using encodings: \(encodings)")
                    transInit.sendEncodings = encodings

                    let videoLayers = dimensions.videoLayers(for: encodings)

                    self.log("[publish] using layers: \(videoLayers.map { String(describing: $0) }.joined(separator: ", "))")

                    populator.width = UInt32(dimensions.width)
                    populator.height = UInt32(dimensions.height)
                    populator.layers = videoLayers

                    self.log("[publish] requesting add track to server with \(populator)...")

                } else if track is LocalAudioTrack {
                    // additional params for Audio
                    let publishOptions = (publishOptions as? AudioPublishOptions) ?? self.room._state.options.defaultAudioPublishOptions
                    populator.disableDtx = !publishOptions.dtx
                }

                return transInit
            }

        }.then(on: queue) { (transInit, trackInfo) -> Promise<(transceiver: RTCRtpTransceiver, trackInfo: Livekit_TrackInfo)> in

            self.log("[publish] server responded trackInfo: \(trackInfo)")

            // add transceiver to pc
            return publisher.addTransceiver(with: track.mediaTrack,
                                            transceiverInit: transInit).then(on: self.queue) { transceiver in
                                                // pass down trackInfo and created transceiver
                                                (transceiver, trackInfo)
                                            }
        }.then(on: queue) { params -> Promise<(RTCRtpTransceiver, trackInfo: Livekit_TrackInfo)> in
            self.log("[publish] added transceiver: \(params.trackInfo)...")
            return track.onPublish().then(on: self.queue) { _ in params }
        }.then(on: queue) { (transceiver, trackInfo) -> LocalTrackPublication in

            // store publishOptions used for this track
            track.publishOptions = publishOptions
            track.transceiver = transceiver

            // prefer to maintainResolution for screen share
            if case .screenShareVideo = track.source {
                self.log("[publish] set degradationPreference to .maintainResolution")
                let params = transceiver.sender.parameters
                params.degradationPreference = NSNumber(value: RTCDegradationPreference.maintainResolution.rawValue)
                // changing params directly doesn't work so we need to update params
                // and set it back to sender.parameters
                transceiver.sender.parameters = params
            }

            self.room.engine.publisherShouldNegotiate()

            let publication = LocalTrackPublication(info: trackInfo, track: track, participant: self)
            self.addTrack(publication: publication)

            // notify didPublish
            self.notify(label: { "localParticipant.didPublish \(publication)" }) {
                $0.localParticipant(self, didPublish: publication)
            }
            self.room.notify(label: { "localParticipant.didPublish \(publication)" }) {
                $0.room(self.room, localParticipant: self, didPublish: publication)
            }

            self.log("[publish] success \(publication)", .info)
            return publication

        }.catch(on: queue) { error in

            self.log("[publish] failed \(track), error: \(error)", .error)

            // stop the track
            track.stop().catch(on: self.queue) { error in
                self.log("[publish] failed to stop track, error: \(error)", .error)
            }
        }
    }

    /// publish a new audio track to the Room
    public func publishAudioTrack(track: LocalAudioTrack,
                                  publishOptions: AudioPublishOptions? = nil) -> Promise<LocalTrackPublication> {

        publish(track: track, publishOptions: publishOptions)
    }

    /// publish a new video track to the Room
    public func publishVideoTrack(track: LocalVideoTrack,
                                  publishOptions: VideoPublishOptions? = nil) -> Promise<LocalTrackPublication> {

        publish(track: track, publishOptions: publishOptions)
    }

    public override func unpublishAll(notify _notify: Bool = true) -> Promise<Void> {
        // build a list of promises
        let promises = _state.tracks.values.compactMap { $0 as? LocalTrackPublication }
            .map { unpublish(publication: $0, notify: _notify) }
        // combine promises to wait all to complete
        return super.unpublishAll(notify: _notify).then(on: queue) {
            promises.all(on: self.queue)
        }
    }

    /// unpublish an existing published track
    /// this will also stop the track
    public func unpublish(publication: LocalTrackPublication, notify _notify: Bool = true) -> Promise<Void> {

        func notifyDidUnpublish() -> Promise<Void> {

            Promise<Void>(on: queue) {
                guard _notify else { return }
                // notify unpublish
                self.notify(label: { "localParticipant.didUnpublish \(publication)" }) {
                    $0.localParticipant(self, didUnpublish: publication)
                }
                self.room.notify(label: { "room.didUnpublish \(publication)" }) {
                    $0.room(self.room, localParticipant: self, didUnpublish: publication)
                }
            }
        }

        // remove the publication
        _state.mutate { $0.tracks.removeValue(forKey: publication.sid) }

        // if track is nil, only notify unpublish and return
        guard let track = publication.track as? LocalTrack else {
            return notifyDidUnpublish()
        }

        // build a conditional promise to stop track if required by option
        func stopTrackIfRequired() -> Promise<Bool> {
            if room._state.options.stopLocalTrackOnUnpublish {
                return track.stop()
            }
            // Do nothing
            return Promise(false)
        }

        // wait for track to stop
        return stopTrackIfRequired().then(on: queue) { _ -> Promise<Void> in

            guard let publisher = self.room.engine.publisher, let sender = track.sender else {
                return Promise(())
            }

            return publisher.removeTrack(sender).then(on: self.queue) {
                self.room.engine.publisherShouldNegotiate()
            }
        }.then(on: queue) {
            track.onUnpublish()
        }.then(on: queue) { _ -> Promise<Void> in
            notifyDidUnpublish()
        }
    }

    /**
     publish data to the other participants in the room

     Data is forwarded to each participant in the room. Each payload must not exceed 15k.
     - Parameter data: Data to send
     - Parameter reliability: Toggle between sending relialble vs lossy delivery.
     For data that you need delivery guarantee (such as chat messages), use Reliable.
     For data that should arrive as quickly as possible, but you are ok with dropped packets, use Lossy.
     - Parameter destination: SIDs of the participants who will receive the message. If empty, deliver to everyone
     */
    @discardableResult
    public func publishData(data: Data,
                            reliability: Reliability = .reliable,
                            destination: [String] = []) -> Promise<Void> {

        let userPacket = Livekit_UserPacket.with {
            $0.destinationSids = destination
            $0.payload = data
            $0.participantSid = self.sid
        }

        return room.engine.send(userPacket: userPacket,
                                reliability: reliability)
    }

    /**
     * Control who can subscribe to LocalParticipant's published tracks.
     *
     * By default, all participants can subscribe. This allows fine-grained control over
     * who is able to subscribe at a participant and track level.
     *
     * Note: if access is given at a track-level (i.e. both ``allParticipantsAllowed`` and
     * ``ParticipantTrackPermission/allTracksAllowed`` are false), any newer published tracks
     * will not grant permissions to any participants and will require a subsequent
     * permissions update to allow subscription.
     *
     * - Parameter allParticipantsAllowed Allows all participants to subscribe all tracks.
     *  Takes precedence over ``participantTrackPermissions`` if set to true.
     *  By default this is set to true.
     * - Parameter participantTrackPermissions Full list of individual permissions per
     *  participant/track. Any omitted participants will not receive any permissions.
     */
    @discardableResult
    public func setTrackSubscriptionPermissions(allParticipantsAllowed: Bool,
                                                trackPermissions: [ParticipantTrackPermission] = []) -> Promise<Void> {

        self.allParticipantsAllowed = allParticipantsAllowed
        self.trackPermissions = trackPermissions

        return sendTrackSubscriptionPermissions()
    }

    internal func sendTrackSubscriptionPermissions() -> Promise<Void> {

        guard room.engine._state.connectionState == .connected else {
            return Promise(())
        }

        return room.engine.signalClient.sendUpdateSubscriptionPermission(allParticipants: allParticipantsAllowed,
                                                                         trackPermissions: trackPermissions)
    }

    internal func onSubscribedQualitiesUpdate(trackSid: String, subscribedQualities: [Livekit_SubscribedQuality]) {

        if !room._state.options.dynacast {
            return
        }

        guard let pub = getTrackPublication(sid: trackSid),
              let track = pub.track as? LocalVideoTrack,
              let sender = track.transceiver?.sender
        else { return }

        let parameters = sender.parameters
        let encodings = parameters.encodings

        var hasChanged = false
        for quality in subscribedQualities {

            var rid: String
            switch quality.quality {
            case Livekit_VideoQuality.high: rid = "f"
            case Livekit_VideoQuality.medium: rid = "h"
            case Livekit_VideoQuality.low: rid = "q"
            default: continue
            }

            guard let encoding = encodings.first(where: { $0.rid == rid }) else {
                continue
            }

            if encoding.isActive != quality.enabled {
                hasChanged = true
                encoding.isActive = quality.enabled
                log("setting layer \(quality.quality) to \(quality.enabled)", .info)
            }
        }

        // Non simulcast streams don't have rids, handle here.
        if encodings.count == 1 && subscribedQualities.count >= 1 {
            let encoding = encodings[0]
            let quality = subscribedQualities[0]

            if encoding.isActive != quality.enabled {
                hasChanged = true
                encoding.isActive = quality.enabled
                log("setting layer \(quality.quality) to \(quality.enabled)", .info)
            }
        }

        if hasChanged {
            sender.parameters = parameters
        }
    }

    internal override func set(permissions newValue: ParticipantPermissions) -> Bool {

        let didUpdate = super.set(permissions: newValue)

        if didUpdate {
            notify(label: { "participant.didUpdate permissions: \(newValue)" }) {
                $0.participant(self, didUpdate: newValue)
            }
            room.notify(label: { "room.didUpdate permissions: \(newValue)" }) {
                $0.room(self.room, participant: self, didUpdate: newValue)
            }
        }

        return didUpdate
    }
}

// MARK: - Session Migration

extension LocalParticipant {

    internal func publishedTracksInfo() -> [Livekit_TrackPublishedResponse] {
        _state.tracks.values.filter { $0.track != nil }
            .map { publication in
                Livekit_TrackPublishedResponse.with {
                    $0.cid = publication.track!.mediaTrack.trackId
                    if let info = publication.latestInfo {
                        $0.track = info
                    }
                }
            }
    }

    internal func republishTracks() -> Promise<Void> {

        let mediaTracks = _state.tracks.values.map { $0.track }.compactMap { $0 }

        return unpublishAll().then(on: queue) { () -> Promise<Void> in

            let promises = mediaTracks.map { track -> Promise<LocalTrackPublication>? in
                guard let track = track as? LocalTrack else { return nil }
                // don't re-publish muted tracks
                guard !track.muted else { return nil }
                return self.publish(track: track, publishOptions: track.publishOptions)
            }.compactMap { $0 }

            // TODO: use .all extension
            return all(on: self.queue, promises).then(on: self.queue) { _ in }
        }
    }
}

// MARK: - Simplified API

extension LocalParticipant {

    public func setCamera(enabled: Bool) -> Promise<LocalTrackPublication?> {
        return set(source: .camera, enabled: enabled)
    }

    public func setMicrophone(enabled: Bool) -> Promise<LocalTrackPublication?> {
        return set(source: .microphone, enabled: enabled)
    }

    /// Enable or disable screen sharing. This has different behavior depending on the platform.
    ///
    /// For iOS, this will use ``InAppScreenCapturer`` to capture in-app screen only due to Apple's limitation.
    /// If you would like to capture the screen when the app is in the background, you will need to create a "Broadcast Upload Extension".
    ///
    /// For macOS, this will use ``MacOSScreenCapturer`` to capture the main screen. ``MacOSScreenCapturer`` has the ability
    /// to capture other screens and windows. See ``MacOSScreenCapturer`` for details.
    ///
    /// For advanced usage, you can create a relevant ``LocalVideoTrack`` and call ``LocalParticipant/publishVideoTrack(track:publishOptions:)``.
    public func setScreenShare(enabled: Bool) -> Promise<LocalTrackPublication?> {
        return set(source: .screenShareVideo, enabled: enabled)
    }

    public func set(source: Track.Source, enabled: Bool) -> Promise<LocalTrackPublication?> {
        let publication = getTrackPublication(source: source)
        if let publication = publication as? LocalTrackPublication {
            // publication already exists
            if enabled {
                return publication.unmute().then(on: queue) { publication }
            } else {
                return publication.mute().then(on: queue) { nil }
            }
        } else if enabled {
            // try to create a new track
            if source == .camera {
<<<<<<< HEAD
                let localTrack = LocalVideoTrack.createCameraTrack(options: room._state.options.defaultCameraCaptureOptions)
                return publishVideoTrack(track: localTrack).then(on: .sdk) { return $0 }
            } else if source == .microphone {
                let localTrack = LocalAudioTrack.createTrack(options: room._state.options.defaultAudioCaptureOptions)
                return publishAudioTrack(track: localTrack).then(on: .sdk) { return $0 }
=======
                let localTrack = LocalVideoTrack.createCameraTrack(options: room.options.defaultCameraCaptureOptions)
                return publishVideoTrack(track: localTrack).then(on: queue) { return $0 }
            } else if source == .microphone {
                let localTrack = LocalAudioTrack.createTrack(options: room.options.defaultAudioCaptureOptions)
                return publishAudioTrack(track: localTrack).then(on: queue) { return $0 }
>>>>>>> 2effd2dc
            } else if source == .screenShareVideo {

                var localTrack: LocalVideoTrack?

                #if os(iOS)
                let options = room.options.defaultScreenShareCaptureOptions
                if options.useBroadcastExtension {
                    let screenShareExtensionId = Bundle.main.infoDictionary?[BroadcastScreenCapturer.kRTCScreenSharingExtension] as? String
                    RPSystemBroadcastPickerView.show(for: screenShareExtensionId,
                                                     showsMicrophoneButton: false)
                    localTrack = LocalVideoTrack.createBroadcastScreenCapturerTrack(options: options)
                } else {
                    localTrack = LocalVideoTrack.createInAppScreenShareTrack(options: options)
                }
                #elseif os(macOS)
                localTrack = LocalVideoTrack.createMacOSScreenShareTrack(options: room._state.options.defaultScreenShareCaptureOptions)
                #endif

                if let localTrack = localTrack {
                    return publishVideoTrack(track: localTrack).then(on: queue) { publication in return publication }
                }
            }
        }

        return Promise(EngineError.state())
    }
}<|MERGE_RESOLUTION|>--- conflicted
+++ resolved
@@ -452,19 +452,11 @@
         } else if enabled {
             // try to create a new track
             if source == .camera {
-<<<<<<< HEAD
                 let localTrack = LocalVideoTrack.createCameraTrack(options: room._state.options.defaultCameraCaptureOptions)
-                return publishVideoTrack(track: localTrack).then(on: .sdk) { return $0 }
+                return publishVideoTrack(track: localTrack).then(on: queue) { return $0 }
             } else if source == .microphone {
                 let localTrack = LocalAudioTrack.createTrack(options: room._state.options.defaultAudioCaptureOptions)
-                return publishAudioTrack(track: localTrack).then(on: .sdk) { return $0 }
-=======
-                let localTrack = LocalVideoTrack.createCameraTrack(options: room.options.defaultCameraCaptureOptions)
-                return publishVideoTrack(track: localTrack).then(on: queue) { return $0 }
-            } else if source == .microphone {
-                let localTrack = LocalAudioTrack.createTrack(options: room.options.defaultAudioCaptureOptions)
                 return publishAudioTrack(track: localTrack).then(on: queue) { return $0 }
->>>>>>> 2effd2dc
             } else if source == .screenShareVideo {
 
                 var localTrack: LocalVideoTrack?
